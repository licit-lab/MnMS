--- conflicted
+++ resolved
@@ -8,13 +8,9 @@
 
 
 class VehicleManager(object):
-<<<<<<< HEAD
 
     # Class attribute (shared by all instances)
-    _vehicles: Dict[str, Vehicle] = dict()
-=======
     _vehicles: Dict[str, Vehicle] = dict()                      # id_veh, Vehicle
->>>>>>> e62b2581
     _type_vehicles: Dict[str, Set[str]] = defaultdict(set)
     _new_vehicles: List[Vehicle] = list()
 
