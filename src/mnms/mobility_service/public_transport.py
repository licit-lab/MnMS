--- conflicted
+++ resolved
@@ -23,22 +23,7 @@
 
 
 def _insert_in_activity(pu_node, ind_pu, do_node, ind_do, user, veh):
-<<<<<<< HEAD
-    """
-
-
-    Args:
-        pu_node: Pick-up node for the user
-        ind_pu
-        do_node: Drop-off node for the user
-        ind_do
-        user: User
-        veh: Vehicle
-    """
-    if veh.activity is not None and veh.activity.state is not VehicleState.STOP:
-=======
     if veh.activity is not None and veh.activity.activity_type is not ActivityType.STOP:
->>>>>>> 992ff46b
         activities_including_curr = [veh.activity] + [a for a in veh.activities]
         decrement_insert_index = True
     elif veh.activity is not None and veh.activity.activity_type == ActivityType.STOP:
@@ -354,16 +339,9 @@
     def step_maintenance(self, dt: Dt):
         self.gnodes = self.graph.nodes
         for lid in self.lines:
-<<<<<<< HEAD
-            nd = self.new_departures(self._tcurrent, dt, lid)
-            for new_veh in nd:
-                # Mark the Stop state to done to start vehicle journey
-                if new_veh.activity.state is VehicleState.STOP:
-=======
             for new_veh in self.new_departures(self._tcurrent, dt, lid):
                 # Mark the Stop activity_type to done to start vehicle journey
                 if new_veh.activity.activity_type is ActivityType.STOP:
->>>>>>> 992ff46b
                     new_veh.activity.is_done = True
 
                 # If no user are waiting for this bus, switch activity_type to repositioning to end of line
